"""
Lid-driven cavity flow simulation using the object-oriented framework with Jacobi solver.
"""

import numpy as np
import matplotlib.pyplot as plt
import time
import os
from naviflow_oo.preprocessing.mesh.structured import StructuredMesh
from naviflow_oo.constructor.properties.fluid import FluidProperties
from naviflow_oo.preprocessing.fields.scalar_field import ScalarField
from naviflow_oo.preprocessing.fields.vector_field import VectorField
from naviflow_oo.solver.Algorithms.simple import SimpleSolver
from naviflow_oo.solver.pressure_solver.jacobi import JacobiSolver
from naviflow_oo.solver.momentum_solver.standard import StandardMomentumSolver
from naviflow_oo.solver.velocity_solver.standard import StandardVelocityUpdater

# Create results directory
results_dir = os.path.join(os.path.dirname(__file__), 'results')
os.makedirs(results_dir, exist_ok=True)

# Start timing
start_time = time.time()

# 1. Set up simulation parameters
nx, ny = 127, 127          # Grid size
reynolds = 100           # Reynolds number
alpha_p = 0.1            # Pressure relaxation factor (lower for stability)
alpha_u = 0.7            # Velocity relaxation factor
<<<<<<< HEAD
max_iterations = 10000     # Maximum number of iterations
=======
max_iterations = 100000     # Maximum number of iterations
>>>>>>> a1ec62c0
tolerance = 1e-5         # Convergence tolerance

# 2. Create mesh
mesh = StructuredMesh(nx=nx, ny=ny, length=1.0, height=1.0)
print(f"Created mesh with {nx}x{ny} cells")
print(f"Cell sizes: dx={mesh.dx:.6f}, dy={mesh.dy:.6f}")

# 3. Define fluid properties
fluid = FluidProperties(
    density=1.0,
    reynolds_number=reynolds,
    characteristic_velocity=1.0
)
print(f"Reynolds number: {fluid.get_reynolds_number()}")
print(f"Calculated viscosity: {fluid.get_viscosity()}")

# 4. Create solvers
# Use Jacobi solver for pressure correction
pressure_solver = JacobiSolver(
    tolerance=1e-5,  # Relaxed tolerance for inner iterations
<<<<<<< HEAD
    max_iterations=10000,  # Fewer iterations per SIMPLE iteration
    omega=0.8  # Weighted Jacobi for better convergence
=======
    max_iterations=100000,  # Fewer iterations per SIMPLE iteration
    omega=0.5  # Weighted Jacobi for better convergence
>>>>>>> a1ec62c0
)
momentum_solver = StandardMomentumSolver()
velocity_updater = StandardVelocityUpdater()

# 5. Create algorithm
algorithm = SimpleSolver(
    mesh=mesh,
    fluid=fluid,
    pressure_solver=pressure_solver,
    momentum_solver=momentum_solver,
    velocity_updater=velocity_updater,
    alpha_p=alpha_p,
    alpha_u=alpha_u
)

# 6. Set boundary conditions
algorithm.set_boundary_condition('top', 'velocity', {'u': 1.0, 'v': 0.0})
algorithm.set_boundary_condition('bottom', 'wall')
algorithm.set_boundary_condition('left', 'wall')
algorithm.set_boundary_condition('right', 'wall')

# 7. Solve the problem
print("Starting simulation...")
<<<<<<< HEAD
result = algorithm.solve(max_iterations=max_iterations, tolerance=tolerance, save_profile=True, profile_dir=results_dir, track_infinity_norm=True, infinity_norm_interval=5)
=======
result = algorithm.solve(max_iterations=max_iterations, tolerance=tolerance, save_profile=True, profile_dir=results_dir, track_infinity_norm=True, infinity_norm_interval=10)
>>>>>>> a1ec62c0

# End timing
end_time = time.time()
elapsed_time = end_time - start_time

# 8. Print results
print(f"Simulation completed in {elapsed_time:.2f} seconds")
print(f"Total Iterations = {result.iterations}")

# 9. Check mass conservation
max_div = result.get_max_divergence()
print(f"Maximum absolute divergence: {max_div:.6e}")

# 10. Visualize results
result.plot_combined_results(
    title=f'Jacobi Cavity Flow Results (Re={reynolds})',
    filename=os.path.join(results_dir, f'cavity_Re{reynolds}_jacobi_results.pdf'),
    show=False
)

<|MERGE_RESOLUTION|>--- conflicted
+++ resolved
@@ -24,14 +24,12 @@
 
 # 1. Set up simulation parameters
 nx, ny = 127, 127          # Grid size
+nx, ny = 127, 127          # Grid size
 reynolds = 100           # Reynolds number
 alpha_p = 0.1            # Pressure relaxation factor (lower for stability)
+alpha_p = 0.1            # Pressure relaxation factor (lower for stability)
 alpha_u = 0.7            # Velocity relaxation factor
-<<<<<<< HEAD
 max_iterations = 10000     # Maximum number of iterations
-=======
-max_iterations = 100000     # Maximum number of iterations
->>>>>>> a1ec62c0
 tolerance = 1e-5         # Convergence tolerance
 
 # 2. Create mesh
@@ -52,13 +50,8 @@
 # Use Jacobi solver for pressure correction
 pressure_solver = JacobiSolver(
     tolerance=1e-5,  # Relaxed tolerance for inner iterations
-<<<<<<< HEAD
     max_iterations=10000,  # Fewer iterations per SIMPLE iteration
     omega=0.8  # Weighted Jacobi for better convergence
-=======
-    max_iterations=100000,  # Fewer iterations per SIMPLE iteration
-    omega=0.5  # Weighted Jacobi for better convergence
->>>>>>> a1ec62c0
 )
 momentum_solver = StandardMomentumSolver()
 velocity_updater = StandardVelocityUpdater()
@@ -82,11 +75,7 @@
 
 # 7. Solve the problem
 print("Starting simulation...")
-<<<<<<< HEAD
 result = algorithm.solve(max_iterations=max_iterations, tolerance=tolerance, save_profile=True, profile_dir=results_dir, track_infinity_norm=True, infinity_norm_interval=5)
-=======
-result = algorithm.solve(max_iterations=max_iterations, tolerance=tolerance, save_profile=True, profile_dir=results_dir, track_infinity_norm=True, infinity_norm_interval=10)
->>>>>>> a1ec62c0
 
 # End timing
 end_time = time.time()
