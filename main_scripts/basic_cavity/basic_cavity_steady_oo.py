--- conflicted
+++ resolved
@@ -21,13 +21,8 @@
 # 1. Set up simulation parameters
 nx, ny = 127, 127          # Grid size
 reynolds = 100             # Reynolds number
-<<<<<<< HEAD
-alpha_p = 1#0.1              # Pressure relaxation factor
-alpha_u = 1#0.7              # Velocity relaxation factor
-=======
 alpha_p = 0.1              # Pressure relaxation factor
 alpha_u = 0.7              # Velocity relaxation factor
->>>>>>> a1ec62c0
 max_iterations = 100000     # Maximum number of iterations
 tolerance = 1e-5           # Convergence tolerance
 
