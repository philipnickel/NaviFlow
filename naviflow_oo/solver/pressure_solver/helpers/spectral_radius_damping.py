"""
Helper module for finding optimal damping parameter in Jacobi iteration using spectral radius.
"""

import numpy as np
import os
import sys
from tqdm import tqdm
import matplotlib.pyplot as plt
import scienceplots

# Add the parent directory to the Python path when running directly
if __name__ == "__main__": 
    sys.path.append(os.path.dirname(os.path.dirname(os.path.dirname(os.path.dirname(os.path.dirname(__file__))))))
    from naviflow_oo.solver.pressure_solver.jacobi import JacobiSolver
    from naviflow_oo.solver.pressure_solver.gauss_seidel import GaussSeidelSolver
else:
    from ..jacobi import JacobiSolver
    from ..gauss_seidel import GaussSeidelSolver


def find_optimal_gauss_seidel_omega_matrix_free(nx, ny, dx, dy, rho, d_u, d_v, num_iterations=20, num_random_vectors=5):
    """
    Find the optimal omega value for matrix-free Gauss-Seidel iteration using spectral radius analysis.
    
    This function uses power iteration with multiple random vectors to estimate the spectral radius 
    of the iteration matrix for different omega values and finds the one that minimizes it.
    
    Parameters:
    -----------
    nx, ny : int
        Grid dimensions
    dx, dy : float
        Grid spacing
    rho : float
        Fluid density
    d_u, d_v : ndarray
        Momentum equation coefficients
    num_iterations : int, optional
        Number of power iterations to perform for spectral radius estimation
    num_random_vectors : int, optional
        Number of random vectors to use for power iteration
        
    Returns:
    --------
    optimal_omega : float
        Optimal omega value that minimizes the spectral radius
    spectral_radius : float
        The spectral radius at the optimal omega value
    """
    print("Setting up for matrix-free spectral radius analysis...")
    
    # Set a fixed random seed for reproducibility
    np.random.seed(42)
    print(f"Using {num_random_vectors} random vectors for robust spectral radius estimation")
    
    # Create multiple random vectors for power iteration
    n = nx * ny
    random_vectors = []
    for i in range(num_random_vectors):
        x = np.random.rand(n)
        x = x / np.linalg.norm(x)
        random_vectors.append(x)
    
    # Search for optimal omega
    omega_min = 0  # Minimum omega value to test
<<<<<<< HEAD
    omega_max = 1.8   # Maximum omega value to test
    num_points = 200   # Number of points to test in that range
=======
    omega_max = 2.0  # Maximum omega value to test
    num_points = 1000  # Number of points to test in that range
>>>>>>> f4aba3f4
    
    omega_range = np.linspace(omega_min, omega_max, num_points)
    print(f"Searching for optimal omega in range: [{omega_min}, {omega_max}] with {num_points} points")
    
    min_spectral_radius = float('inf')
    optimal_omega = (omega_min + omega_max) / 2  # Start with the middle of the range
    
    # Store results for plotting
    spectral_radii = []
    
    print("Searching for optimal omega...")
    for omega in tqdm(omega_range, desc="Testing omega values"):
        # Create a Gauss-Seidel solver with the current omega
        solver = GaussSeidelSolver(tolerance=1e-10, max_iterations=1, omega=omega)
        
        # Create a zero right-hand side for power iteration
        b = np.zeros(n)
        
        # Use power iteration with multiple random vectors
        max_eig = 0.0
        
        for x in random_vectors:
            # Start with a random vector
            p = x.copy()
            
            # Apply one iteration of Gauss-Seidel
            p_2d = p.reshape((nx, ny), order='F')
            p_2d = solver.solve(p=p_2d, b=b, nx=nx, ny=ny, dx=dx, dy=dy, rho=rho, 
                               d_u=d_u, d_v=d_v, num_iterations=1, track_residuals=False)
            
            # Compute the action of the iteration matrix on x
            # This is equivalent to M*x where M is the iteration matrix
            Mx = p_2d.flatten('F')
            
            # Compute the spectral radius as the norm of Mx normalized by the norm of x
            eig = np.linalg.norm(Mx) / np.linalg.norm(x)
            
            # Update max_eig if this vector gives a larger eigenvalue
            max_eig = max(max_eig, eig)
        
        # Store spectral radius for plotting
        spectral_radii.append(max_eig)
        
        # Update optimal omega if we found a smaller spectral radius
        if max_eig < min_spectral_radius:
            min_spectral_radius = max_eig
            optimal_omega = omega
    
    # Plot the results using standard matplotlib
    plt.figure(figsize=(12, 8))
    plt.plot(omega_range, spectral_radii, 'b-', label='Spectral Radius')
    plt.plot(optimal_omega, min_spectral_radius, 'ro', label='Optimal Point')
    plt.xlabel('Omega ($\\omega$)')
    plt.ylabel('Spectral Radius')
    plt.title('Spectral Radius vs Omega (Matrix-Free)')
    plt.grid(True)
    plt.legend()
    
    # Set y-axis limits with some padding
    y_min = min(spectral_radii) * 0.95
    y_max = max(spectral_radii) * 1.05
    plt.ylim(y_min, y_max)
    
    plt.tight_layout(pad=2.0)  # Add more padding around the plot
    
    # Save the plot
    current_dir = os.path.dirname(os.path.abspath(__file__))
    plot_path = os.path.join(current_dir, 'spectral_radius_minimization_matrix_free.pdf')
    plt.savefig(plot_path, dpi=300, bbox_inches='tight', pad_inches=0.2)
    print(f"\nPlot saved to: {plot_path}")
    
    # Display the plot
    plt.show()
    plt.close()
    
    return optimal_omega, min_spectral_radius


def find_optimal_jacobi_omega_matrix_free(nx, ny, dx, dy, rho, d_u, d_v, num_iterations=20, num_random_vectors=5):
    """
    Find the optimal omega value for matrix-free Jacobi iteration using spectral radius analysis.
    
    This function uses power iteration with multiple random vectors to estimate the spectral radius 
    of the Jacobi iteration matrix for different omega values and finds the one that minimizes it.
    
    Parameters:
    -----------
    nx, ny : int
        Grid dimensions
    dx, dy : float
        Grid spacing
    rho : float
        Fluid density
    d_u, d_v : ndarray
        Momentum equation coefficients
    num_iterations : int, optional
        Number of power iterations to perform for spectral radius estimation
    num_random_vectors : int, optional
        Number of random vectors to use for power iteration
        
    Returns:
    --------
    optimal_omega : float
        Optimal omega value that minimizes the spectral radius
    spectral_radius : float
        The spectral radius at the optimal omega value
    """
    print("Setting up for matrix-free Jacobi spectral radius analysis...")
    
    # Set a fixed random seed for reproducibility
    np.random.seed(42)
    print(f"Using {num_random_vectors} random vectors for robust spectral radius estimation")
    
    # Create multiple random vectors for power iteration
    n = nx * ny
    random_vectors = []
    for i in range(num_random_vectors):
        x = np.random.rand(n)
        x = x / np.linalg.norm(x)
        random_vectors.append(x)
    
    # Search for optimal omega
    omega_min = 0.75  # Minimum omega value to test
    omega_max = 0.8  # Maximum omega value to test
    num_points = 1000  # Number of points to test in that range
    
    omega_range = np.linspace(omega_min, omega_max, num_points)
    print(f"Searching for optimal omega in range: [{omega_min}, {omega_max}] with {num_points} points")
    
    min_spectral_radius = float('inf')
    optimal_omega = (omega_min + omega_max) / 2  # Start with the middle of the range
    
    # Store results for plotting
    spectral_radii = []
    
    print("Searching for optimal omega...")
    for omega in tqdm(omega_range, desc="Testing omega values"):
        # Create a Jacobi solver with the current omega
        solver = JacobiSolver(tolerance=1e-10, max_iterations=1, omega=omega)
        
        # Create a zero right-hand side for power iteration
        b = np.zeros(n)
        
        # Use power iteration with multiple random vectors
        max_eig = 0.0
        
        for x in random_vectors:
            # Start with a random vector
            p = x.copy()
            
            # Apply one iteration of Jacobi
            p_2d = p.reshape((nx, ny), order='F')
            p_2d = solver.solve(p=p_2d, b=b, nx=nx, ny=ny, dx=dx, dy=dy, rho=rho, 
                               d_u=d_u, d_v=d_v, num_iterations=1, track_residuals=False)
            
            # Compute the action of the iteration matrix on x
            # This is equivalent to M*x where M is the iteration matrix
            Mx = p_2d.flatten('F')
            
            # Compute the spectral radius as the norm of Mx normalized by the norm of x
            eig = np.linalg.norm(Mx) / np.linalg.norm(x)
            
            # Update max_eig if this vector gives a larger eigenvalue
            max_eig = max(max_eig, eig)
        
        # Store spectral radius for plotting
        spectral_radii.append(max_eig)
        
        # Update optimal omega if we found a smaller spectral radius
        if max_eig < min_spectral_radius:
            min_spectral_radius = max_eig
            optimal_omega = omega
    
    # Plot the results using standard matplotlib
    plt.figure(figsize=(12, 8))
    plt.plot(omega_range, spectral_radii, 'b-', label='Spectral Radius')
    plt.plot(optimal_omega, min_spectral_radius, 'ro', label='Optimal Point')
    plt.xlabel('Omega ($\\omega$)')
    plt.ylabel('Spectral Radius')
    plt.title('Spectral Radius vs Omega (Jacobi)')
    plt.grid(True)
    plt.legend()
    
    # Set y-axis limits with some padding
    y_min = min(spectral_radii) * 0.95
    y_max = max(spectral_radii) * 1.05
    plt.ylim(y_min, y_max)
    
    plt.tight_layout(pad=2.0)  # Add more padding around the plot
    
    # Save the plot
    current_dir = os.path.dirname(os.path.abspath(__file__))
    plot_path = os.path.join(current_dir, 'spectral_radius_minimization_jacobi.pdf')
    plt.savefig(plot_path, dpi=300, bbox_inches='tight', pad_inches=0.2)
    print(f"\nPlot saved to: {plot_path}")
    
    # Display the plot
    plt.show()
    plt.close()
    
    return optimal_omega, min_spectral_radius


# Example usage:
if __name__ == "__main__":
    print("Starting spectral radius analysis...")
    
    # Example parameters
    nx, ny = 63, 63
    dx, dy = 1.0 / (nx - 1), 1.0 / (ny - 1)
    rho = 1.0
    d_u = np.ones((nx, ny))
    d_v = np.ones((nx, ny))
    
    # Find optimal omega using matrix-free spectral radius analysis for Gauss-Seidel
    print("\nComputing matrix-free spectral radius analysis for Gauss-Seidel...")
    optimal_omega_gs, spectral_radius_gs = find_optimal_gauss_seidel_omega_matrix_free(nx, ny, dx, dy, rho, d_u, d_v, num_random_vectors=5)
    print(f"\nOptimal omega (Gauss-Seidel): {optimal_omega_gs:.4f}")
    print(f"Spectral radius (Gauss-Seidel): {spectral_radius_gs:.4f}")<|MERGE_RESOLUTION|>--- conflicted
+++ resolved
@@ -64,13 +64,8 @@
     
     # Search for optimal omega
     omega_min = 0  # Minimum omega value to test
-<<<<<<< HEAD
     omega_max = 1.8   # Maximum omega value to test
     num_points = 200   # Number of points to test in that range
-=======
-    omega_max = 2.0  # Maximum omega value to test
-    num_points = 1000  # Number of points to test in that range
->>>>>>> f4aba3f4
     
     omega_range = np.linspace(omega_min, omega_max, num_points)
     print(f"Searching for optimal omega in range: [{omega_min}, {omega_max}] with {num_points} points")
